// Copyright 2012 The Rust Project Developers. See the COPYRIGHT
// file at the top-level directory of this distribution and at
// http://rust-lang.org/COPYRIGHT.
//
// Licensed under the Apache License, Version 2.0 <LICENSE-APACHE or
// http://www.apache.org/licenses/LICENSE-2.0> or the MIT license
// <LICENSE-MIT or http://opensource.org/licenses/MIT>, at your
// option. This file may not be copied, modified, or distributed
// except according to those terms.

/*
  This is about the simplest program that can successfully send a
  message.
 */

<<<<<<< HEAD
use std::comm::channel;
=======
use std::sync::mpsc::channel;
>>>>>>> bc83a009

pub fn main() {
    let (tx, rx) = channel();
    tx.send(42i);
    let r = rx.recv();
    println!("{}", r);
}<|MERGE_RESOLUTION|>--- conflicted
+++ resolved
@@ -13,11 +13,7 @@
   message.
  */
 
-<<<<<<< HEAD
-use std::comm::channel;
-=======
 use std::sync::mpsc::channel;
->>>>>>> bc83a009
 
 pub fn main() {
     let (tx, rx) = channel();
